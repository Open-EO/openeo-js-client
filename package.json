{
  "name": "@openeo/js-client",
<<<<<<< HEAD
  "version": "0.3.5",
=======
  "version": "0.4.0",
>>>>>>> d51e7910
  "author": "openEO Consortium",
  "contributors": [
    {
      "name": "Matthias Mohr"
    },
    {
      "name": "Christoph Friedrich"
    }
  ],
  "description": "JavaScript client for the openEO API.",
  "license": "Apache-2.0",
  "homepage": "http://openeo.org",
  "bugs": {
    "url": "https://github.com/Open-EO/openeo-js-client/issues"
  },
  "repository": {
    "type": "git",
    "url": "https://github.com/Open-EO/openeo-js-client.git"
  },
  "main": "openeo.js",
  "files": [
    "openeo.js",
    "openeo.min.js"
  ],
  "devDependencies": {
    "babel-minify": "^0.5.0",
    "jest": "^24.7.1",
    "jest-html-reporter": "^2.5.0",
    "jsdoc": "^3.5.5",
    "jshint": "^2.10.2",
    "wait-for-expect": "^1.1.1"
  },
  "dependencies": {
    "axios": "^0.19.0",
    "ws": "^6.2.1"
  },
  "scripts": {
    "docs": "jsdoc openeo.js -d docs/ -P package.json -R README.md",
    "build": "minify openeo.js --out-file openeo.min.js --mangle.keepClassName -d lib",
    "compat": "jshint openeo.js",
    "test": "jest basic.test.js --env=jsdom",
    "test_node": "jest basic.test.js --env=node",
    "test_gee": "jest basic.test.js earthengine.test.js --env=node"
  }
}<|MERGE_RESOLUTION|>--- conflicted
+++ resolved
@@ -1,10 +1,6 @@
 {
   "name": "@openeo/js-client",
-<<<<<<< HEAD
-  "version": "0.3.5",
-=======
   "version": "0.4.0",
->>>>>>> d51e7910
   "author": "openEO Consortium",
   "contributors": [
     {
