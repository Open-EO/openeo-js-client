{
  "name": "@openeo/js-client",
  "version": "0.3.0",
  "author": "openEO Consortium",
  "contributors": [
    {
      "name": "Matthias Mohr"
    },
    {
      "name": "Christoph Friedrich"
    }
  ],
  "description": "JavaScript client for the openEO API.",
  "license": "Apache-2.0",
  "homepage": "http://openeo.org",
  "bugs": {
    "url": "https://github.com/Open-EO/openeo-js-client/issues"
  },
  "repository": {
    "type": "git",
    "url": "https://github.com/Open-EO/openeo-js-client.git"
  },
  "main": "openeo.js",
  "devDependencies": {
    "jest": "^23.5.0",
    "jest-html-reporter": "^2.4.2"
  },
  "dependencies": {
    "axios": "^0.18.0",
    "ws": "^6.1.2"
  },
  "scripts": {
<<<<<<< HEAD
    "test": "jest --coverage"
=======
    "test": "jest --env=jsdom",
    "test_node": "jest --env=node"
>>>>>>> 5280fb7c
  }
}<|MERGE_RESOLUTION|>--- conflicted
+++ resolved
@@ -30,11 +30,7 @@
     "ws": "^6.1.2"
   },
   "scripts": {
-<<<<<<< HEAD
-    "test": "jest --coverage"
-=======
     "test": "jest --env=jsdom",
     "test_node": "jest --env=node"
->>>>>>> 5280fb7c
   }
 }