# openeo-js-client

JavaScript client for the openEO API.

[![Build Status](https://travis-ci.org/Open-EO/openeo-js-client.svg?branch=master)](https://travis-ci.org/Open-EO/openeo-js-client)

<<<<<<< HEAD
This client is in **version 0.3.5** and supports **openEO API versions 0.3.0 and 0.3.1**. Legacy versions are available as releases.
=======
The version of this client is **0.4.0** and supports **openEO API version 0.4.x**. Legacy versions are available as releases.
>>>>>>> d51e7910

## Usage

This library can run in node.js or any recent browser supporting ECMAScript 2017 (ES8). This includes [mostly all browsers released after mid 2017, but excludes Internet Explorer 11](https://caniuse.com/#search=async%20functions).

### Browser environment

To use it in a browser environment simply add the following code to your HTML file:
```html
<script src="https://cdn.jsdelivr.net/npm/axios/dist/axios.min.js"></script>
<script src="https://cdn.jsdelivr.net/npm/@openeo/js-client/openeo.min.js"></script>
```

### NodeJS environment

To install it in a NodeJS environment run: `npm install @openeo/js-client`

Afterwards, you can import the package: `const { OpenEO } = require('@openeo/js-client');`

### Advanced options

Generate a minified build: `npm run build`

Generate the documentation to the `docs/` folder: `npm run docs`

Check against the coding guidelines: `npm run compat`

Run tests:

* `npm run test` (basic browser-based tests)
* `npm run test_node` (basic node-based tests)
* `npm run test_gee` (full test suite using the Google Earth Engine back-end as server)

### Running a job

```js
// Show the client version
console.log("Client Version: " + OpenEO.clientVersion());

try {
  // Connect to the back-end
  var con = await OpenEO.connect("https://earthengine.openeo.org", "basic", {username: "group1", password: "test123"});

  // Show implemented API version of the back-end
  var capabilities = con.capabilities();
  console.log("Server API version: " + capabilities.apiVersion());

  // List collection names
  var collections = await con.listCollections();
  console.log("Collections: " + collections.collections.map(c => c.name));

  // List process ids
  var processes = await con.listProcesses();
  console.log("Processes: " + processes.processes.map(p => p.name));
  
  // List supported file types
  var fileTypes = await con.listFileTypes();
  console.log("Files types: " + Object.keys(fileTypes.formats));
  
  // Check whether synchronous previews are supported
  var syncSupport = capabilities.hasFeature("computeResult");
  console.log("Synchronous previews: " + (syncSupport ? "supported" : "NOT supported"));
  
  // Request a preview synchronously for a process graph
  if (syncSupport) {
    // Replace ... with your JSON process graph
    var preview = await con.computeResult(..., "png");
    // This returns a Blob object containing a binary PNG file you could further process or show.
  }
} catch(e) {
  console.log(e);
}
```

More information can be found in the [**JS client documentation**](https://open-eo.github.io/openeo-js-client/0.4.0/).

## Roadmap

* The JS client only supports browsers with support for ECMAScript 2017 (ES8). This is a steep requirement and should be lowered by transpiling. [#18](https://github.com/Open-EO/openeo-js-client/issues/18)
* There's no functionality to build process graphs. An easy-to-use process graph builder is envisioned to be implemented. [#19](https://github.com/Open-EO/openeo-js-client/issues/19)
* Implement authentification via OpenID Connect. [#11](https://github.com/Open-EO/openeo-js-client/issues/11)
* See the [issue tracker](https://github.com/Open-EO/openeo-js-client/issues) for more information.

## Interactive JS Editor

There is an experimental interactive web-based editor for coding using the openEO API,
which is based on the JavaScript client.
See [https://github.com/Open-EO/openeo-web-editor](https://github.com/Open-EO/openeo-web-editor) for more details.<|MERGE_RESOLUTION|>--- conflicted
+++ resolved
@@ -4,11 +4,7 @@
 
 [![Build Status](https://travis-ci.org/Open-EO/openeo-js-client.svg?branch=master)](https://travis-ci.org/Open-EO/openeo-js-client)
 
-<<<<<<< HEAD
-This client is in **version 0.3.5** and supports **openEO API versions 0.3.0 and 0.3.1**. Legacy versions are available as releases.
-=======
 The version of this client is **0.4.0** and supports **openEO API version 0.4.x**. Legacy versions are available as releases.
->>>>>>> d51e7910
 
 ## Usage
 
